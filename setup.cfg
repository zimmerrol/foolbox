[flake8]
ignore = E203, E266, E501, W503
max-line-length = 80
max-complexity = 18
select = B,C,E,F,W,T4,B9

[mypy]
python_version = 3.6
warn_unused_ignores = True
warn_unused_configs = True
warn_return_any = True
warn_redundant_casts = True
warn_unreachable = True
ignore_missing_imports = False
disallow_any_unimported = True
namespace_packages = True
disallow_untyped_calls = True
no_implicit_optional = True
disallow_untyped_defs = True

[mypy-numpy]
ignore_missing_imports = True

[mypy-tensorflow]
ignore_missing_imports = True

[mypy-tensorboardX]
ignore_missing_imports = True

[mypy-jax.*]
ignore_missing_imports = True

[mypy-matplotlib.*]
ignore_missing_imports = True

[mypy-pytest]
ignore_missing_imports = True

[mypy-torchvision.*]
ignore_missing_imports = True

[mypy-PIL.*]
ignore_missing_imports = True

<<<<<<< HEAD
[mypy-git.*]
=======
[mypy-scipy.*]
>>>>>>> 03fd52b0
ignore_missing_imports = True

[tool:pytest]
addopts =
    --verbose
    --cov-report term-missing
    --ignore tests/attacks/incomplete/
filterwarnings =
    ignore::DeprecationWarning
    ignore::PendingDeprecationWarning
    # produced by TensorFlow:
    ignore:.*can't resolve package from __spec__ or __package__.*:ImportWarning

[coverage:run]
omit =
    tests/*
    foolbox/attacks/incomplete/*

[coverage:report]
exclude_lines =
    # see: http://coverage.readthedocs.io/en/latest/config.html

    # Have to re-enable the standard pragma
    pragma: no cover

    # Don't complain if tests don't hit defensive assertion code:
    @abstractmethod
    @overload
    TYPE_CHECKING<|MERGE_RESOLUTION|>--- conflicted
+++ resolved
@@ -42,11 +42,10 @@
 [mypy-PIL.*]
 ignore_missing_imports = True
 
-<<<<<<< HEAD
 [mypy-git.*]
-=======
+ignore_missing_imports = True
+
 [mypy-scipy.*]
->>>>>>> 03fd52b0
 ignore_missing_imports = True
 
 [tool:pytest]
