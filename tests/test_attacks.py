--- conflicted
+++ resolved
@@ -134,17 +134,12 @@
     assert fbn.accuracy(fmodel, advs, y) < acc
 
 
-<<<<<<< HEAD
 targeted_attacks: List[Tuple[fbn.Attack, bool, bool]] = [
     (
         fa.SaliencyAttack(steps=10000, stepsize=0.7, max_perturbations_per_pixel=1),
         True,
         False,
     ),
-    # (fa.L2CarliniWagnerAttack(binary_search_steps=3, steps=20), True, False),
-    # (fa.DDNAttack(), True, False),
-=======
-targeted_attacks: List[Tuple[fbn.Attack, Optional[float], bool, bool]] = [
     (
         fa.L2CarliniWagnerAttack(binary_search_steps=3, steps=20, initial_const=1e1),
         None,
@@ -152,7 +147,6 @@
         False,
     ),
     (fa.DDNAttack(init_epsilon=2.0, steps=20), None, True, False),
->>>>>>> 3999d433
     # TODO: targeted EADAttack currently fails repeatedly on MobileNetv2
     (
         fa.EADAttack(
