from .base import Attack  # noqa: F401

# FixedEpsilonAttack subclasses
from .contrast import L2ContrastReductionAttack  # noqa: F401
from .virtual_adversarial_attack import VirtualAdversarialAttack  # noqa: F401
from .ddn import DDNAttack  # noqa: F401
from .projected_gradient_descent import (  # noqa: F401
    L2ProjectedGradientDescentAttack,
    LinfProjectedGradientDescentAttack,
)
from .basic_iterative_method import (  # noqa: F401
    L2BasicIterativeAttack,
    LinfBasicIterativeAttack,
)
from .fast_gradient_method import (  # noqa: F401
    L2FastGradientAttack,
    LinfFastGradientAttack,
)
from .additive_noise import (  # noqa: F401
    L2AdditiveGaussianNoiseAttack,
    L2AdditiveUniformNoiseAttack,
    LinfAdditiveUniformNoiseAttack,
    L2RepeatedAdditiveGaussianNoiseAttack,
    L2RepeatedAdditiveUniformNoiseAttack,
    LinfRepeatedAdditiveUniformNoiseAttack,
)

# MinimizatonAttack subclasses
from .inversion import InversionAttack  # noqa: F401
from .contrast_min import (  # noqa: F401
    BinarySearchContrastReductionAttack,
    LinearSearchContrastReductionAttack,
)
from .carlini_wagner import L2CarliniWagnerAttack  # noqa: F401
from .newtonfool import NewtonFoolAttack  # noqa: F401
from .ead import EADAttack  # noqa: F401
from .blur import GaussianBlurAttack  # noqa: F401
from .deepfool import L2DeepFoolAttack, LinfDeepFoolAttack  # noqa: F401
from .saltandpepper import SaltAndPepperNoiseAttack  # noqa: F401
from .blended_noise import LinearSearchBlendedUniformNoiseAttack  # noqa: F401
<<<<<<< HEAD
from .saliency import SaliencyAttack  # noqa: F401
=======
from .binarization import BinarizationRefinementAttack  # noqa: F401
from .dataset_attack import DatasetAttack  # noqa: F401
from .boundary_attack import BoundaryAttack  # noqa: F401
from .brendel_bethge import (  # noqa: F401
    L0BrendelBethgeAttack,
    L1BrendelBethgeAttack,
    L2BrendelBethgeAttack,
    LinfinityBrendelBethgeAttack,
)
>>>>>>> 3999d433

# from .blended_noise import LinearSearchBlendedUniformNoiseAttack  # noqa: F401
# from .brendel_bethge import (  # noqa: F401
#     L0BrendelBethgeAttack,
#     L1BrendelBethgeAttack,
#     L2BrendelBethgeAttack,
#     LinfinityBrendelBethgeAttack,
# )
# from .additive_noise import L2AdditiveGaussianNoiseAttack  # noqa: F401
# from .additive_noise import L2AdditiveUniformNoiseAttack  # noqa: F401
# from .additive_noise import LinfAdditiveUniformNoiseAttack  # noqa: F401
# from .additive_noise import L2RepeatedAdditiveGaussianNoiseAttack  # noqa: F401
# from .additive_noise import L2RepeatedAdditiveUniformNoiseAttack  # noqa: F401
# from .additive_noise import LinfRepeatedAdditiveUniformNoiseAttack  # noqa: F401
# from .saltandpepper import SaltAndPepperNoiseAttack  # noqa: F401

FGM = L2FastGradientAttack
FGSM = LinfFastGradientAttack
L2PGD = L2ProjectedGradientDescentAttack
LinfPGD = LinfProjectedGradientDescentAttack
PGD = LinfPGD<|MERGE_RESOLUTION|>--- conflicted
+++ resolved
@@ -38,9 +38,7 @@
 from .deepfool import L2DeepFoolAttack, LinfDeepFoolAttack  # noqa: F401
 from .saltandpepper import SaltAndPepperNoiseAttack  # noqa: F401
 from .blended_noise import LinearSearchBlendedUniformNoiseAttack  # noqa: F401
-<<<<<<< HEAD
 from .saliency import SaliencyAttack  # noqa: F401
-=======
 from .binarization import BinarizationRefinementAttack  # noqa: F401
 from .dataset_attack import DatasetAttack  # noqa: F401
 from .boundary_attack import BoundaryAttack  # noqa: F401
@@ -50,7 +48,6 @@
     L2BrendelBethgeAttack,
     LinfinityBrendelBethgeAttack,
 )
->>>>>>> 3999d433
 
 # from .blended_noise import LinearSearchBlendedUniformNoiseAttack  # noqa: F401
 # from .brendel_bethge import (  # noqa: F401
