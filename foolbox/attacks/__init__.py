from .base import Attack  # noqa: F401

# FixedEpsilonAttack subclasses
from .contrast import L2ContrastReductionAttack  # noqa: F401
from .virtual_adversarial_attack import VirtualAdversarialAttack  # noqa: F401
from .ddn import DDNAttack  # noqa: F401
from .basic_iterative_method import (  # noqa: F401
    L2BasicIterativeAttack,
    LinfBasicIterativeAttack,
)
from .projected_gradient_descent import ProjectedGradientDescentAttack  # noqa: F401
from .fast_gradient_method import (  # noqa: F401
    L2FastGradientAttack,
    LinfFastGradientAttack,
)
from .additive_noise import (  # noqa: F401
    L2AdditiveGaussianNoiseAttack,
    L2AdditiveUniformNoiseAttack,
    LinfAdditiveUniformNoiseAttack,
    L2RepeatedAdditiveGaussianNoiseAttack,
    L2RepeatedAdditiveUniformNoiseAttack,
    LinfRepeatedAdditiveUniformNoiseAttack,
)

# MinimizatonAttack subclasses
from .inversion import InversionAttack  # noqa: F401
from .contrast_min import (  # noqa: F401
    BinarySearchContrastReductionAttack,
    LinearSearchContrastReductionAttack,
)
from .carlini_wagner import L2CarliniWagnerAttack  # noqa: F401
from .newtonfool import NewtonFoolAttack  # noqa: F401
from .ead import EADAttack  # noqa: F401
<<<<<<< HEAD
from .blended_noise import LinearSearchBlendedUniformNoiseAttack  # noqa: F401
=======
from .blur import GaussianBlurAttack  # noqa: F401
from .deepfool import L2DeepFoolAttack, LinfDeepFoolAttack  # noqa: F401

>>>>>>> 09df484d

# from .contrast import BinarySearchContrastReductionAttack  # noqa: F401
# from .contrast import LinearSearchContrastReductionAttack  # noqa: F401

# from .blended_noise import LinearSearchBlendedUniformNoiseAttack  # noqa: F401
# from .brendel_bethge import (  # noqa: F401
#     L0BrendelBethgeAttack,
#     L1BrendelBethgeAttack,
#     L2BrendelBethgeAttack,
#     LinfinityBrendelBethgeAttack,
# )
# from .dataset_attack import DatasetAttack  # noqa: F401
# from .additive_noise import L2AdditiveGaussianNoiseAttack  # noqa: F401
# from .additive_noise import L2AdditiveUniformNoiseAttack  # noqa: F401
# from .additive_noise import LinfAdditiveUniformNoiseAttack  # noqa: F401
# from .additive_noise import L2RepeatedAdditiveGaussianNoiseAttack  # noqa: F401
# from .additive_noise import L2RepeatedAdditiveUniformNoiseAttack  # noqa: F401
# from .additive_noise import LinfRepeatedAdditiveUniformNoiseAttack  # noqa: F401
# from .saltandpepper import SaltAndPepperNoiseAttack  # noqa: F401
# from .binarization import BinarizationRefinementAttack  # noqa: F401
# from .boundary_attack import BoundaryAttack  # noqa: F401

# FGM = L2FastGradientAttack
# FGSM = LinfinityFastGradientAttack
# PGD = ProjectedGradientDescentAttack<|MERGE_RESOLUTION|>--- conflicted
+++ resolved
@@ -31,13 +31,9 @@
 from .carlini_wagner import L2CarliniWagnerAttack  # noqa: F401
 from .newtonfool import NewtonFoolAttack  # noqa: F401
 from .ead import EADAttack  # noqa: F401
-<<<<<<< HEAD
-from .blended_noise import LinearSearchBlendedUniformNoiseAttack  # noqa: F401
-=======
 from .blur import GaussianBlurAttack  # noqa: F401
 from .deepfool import L2DeepFoolAttack, LinfDeepFoolAttack  # noqa: F401
-
->>>>>>> 09df484d
+from .blended_noise import LinearSearchBlendedUniformNoiseAttack  # noqa: F401
 
 # from .contrast import BinarySearchContrastReductionAttack  # noqa: F401
 # from .contrast import LinearSearchContrastReductionAttack  # noqa: F401
