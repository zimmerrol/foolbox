--- conflicted
+++ resolved
@@ -10,10 +10,8 @@
 from .contrast import LinearSearchContrastReductionAttack  # noqa: F401
 from .inversion import InversionAttack  # noqa: F401
 from .blended_noise import LinearSearchBlendedUniformNoiseAttack  # noqa: F401
-<<<<<<< HEAD
 from .brendel_bethge import L0BrendelBethgeAttack, L1BrendelBethgeAttack, L2BrendelBethgeAttack, LinfinityBrendelBethgeAttack # noqa: F401
 from .precomputed_samples import PrecomputedSamplesAttack
-=======
 from .additive_noise import L2AdditiveGaussianNoiseAttack  # noqa: F401
 from .additive_noise import L2AdditiveUniformNoiseAttack  # noqa: F401
 from .additive_noise import LinfAdditiveUniformNoiseAttack  # noqa: F401
@@ -24,7 +22,6 @@
 from .binarization import BinarizationRefinementAttack  # noqa: F401
 from .boundary_attack import BoundaryAttack  # noqa: F401
 from .blur import GaussianBlurAttack  # noqa: F401
->>>>>>> e0647e64
 
 FGM = L2FastGradientAttack
 FGSM = LinfinityFastGradientAttack
